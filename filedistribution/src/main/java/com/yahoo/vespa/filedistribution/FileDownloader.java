--- conflicted
+++ resolved
@@ -77,11 +77,7 @@
             if (fileReferenceDownloader.isDownloading(fileReference)) {
                 log.log(LogLevel.DEBUG, "Already downloading '" + fileReference.value() + "'");
             } else {
-<<<<<<< HEAD
-                queueForAsyncDownload(fileReference).cancel(false);
-=======
                 queueForAsyncDownload(fileReference);
->>>>>>> 77242dcd
             }
         });
     }
